--- conflicted
+++ resolved
@@ -12,11 +12,7 @@
 import {ValidatorsStorage} from "src/validator/ValidatorsStorage.sol";
 import {Initializable} from "src/lib/initializable/Initializable.sol";
 import {Access} from "src/access/Access.sol";
-<<<<<<< HEAD
-import {IPermissions} from "src/access/permissions/interface/IPermissions.sol";
-=======
 import {IPermissions, IPermissionsInternal} from "src/access/permissions/interface/IPermissions.sol";
->>>>>>> c753ce9b
 import {Extensions} from "src/extension/Extensions.sol";
 import {Operations} from "src/lib/Operations.sol";
 import {ERC6551AccountLib} from "src/lib/ERC6551/lib/ERC6551AccountLib.sol";
@@ -115,24 +111,17 @@
         return hasPermission(Operations.CALL, signer);
     }
 
-<<<<<<< HEAD
-=======
     function _updateState() internal virtual override {
         ERC6551AccountStorage.layout().state++;
     }
 
->>>>>>> c753ce9b
     /// @dev According to ERC6551, functions that modify state must alter the `uint256 state` variable
     function _beforeExecuteCall(address to, uint256 value, bytes calldata data) 
         internal
         virtual override
         returns (address guard, bytes memory checkBeforeData)
     {
-<<<<<<< HEAD
-        ERC6551AccountStorage.layout().state++;
-=======
-        _updateState();
->>>>>>> c753ce9b
+        _updateState();
         super._beforeExecuteCall(to, value, data);
     }
 
@@ -161,41 +150,6 @@
         }
     }
 
-<<<<<<< HEAD
-    /// @dev Function to withdraw funds using the EntryPoint's `withdrawTo()` function
-    /// @param recipient The address to receive from the EntryPoint balance
-    /// @param amount The amount of funds to withdraw from the EntryPoint
-    function withdrawFromEntryPoint(address payable recipient, uint256 amount) public virtual override {
-        (uint256 chainId,,) = ERC6551AccountLib.token();
-        if (chainId == block.chainid) {
-            _checkOwner();
-        } else {
-            // fetch GroupAccount from contract bytecode
-            bytes32 bytecodeSalt = ERC6551AccountLib.salt(address(this));
-            address accountGroup = address(bytes20(bytecodeSalt));
-            
-            IPermissions(accountGroup).checkPermission(Operations.ADMIN, msg.sender);
-        }
-
-        IEntryPoint(entryPoint).withdrawTo(recipient, amount);
-    }
-
-    // changes to core functionality must be restricted to owners to protect admins overthrowing
-    function _checkCanUpdateExtensions() internal view override {
-        (uint256 chainId,,) = ERC6551AccountLib.token();
-        if (chainId == block.chainid) {
-            _checkOwner();
-        } else {
-            // fetch GroupAccount from contract bytecode
-            bytes32 bytecodeSalt = ERC6551AccountLib.salt(address(this));
-            address accountGroup = address(bytes20(bytecodeSalt));
-            
-            IPermissions(accountGroup).checkPermission(Operations.ADMIN, msg.sender);
-        }
-    }
-
-    function _authorizeUpgrade(address newImplementation) internal view override {        
-=======
     /// @dev Sensitive account operations restricted to three tiered authorization hierarchy: 
     ///   TBA owner || TBA permission || AccountGroup admin
     /// This provides owner autonomy, owner-delegated permissions, and multichain AccountGroup management
@@ -257,15 +211,11 @@
     }
 
     function _authorizeUpgrade(address newImplementation) internal override {        
->>>>>>> c753ce9b
         // fetch GroupAccount from contract bytecode in the context of delegatecall
         bytes32 bytecodeSalt = ERC6551AccountLib.salt(address(this));
         address accountGroup = address(bytes20(bytecodeSalt));
         
-<<<<<<< HEAD
-=======
-        _updateState();
->>>>>>> c753ce9b
+        _updateState();
         IERC6551AccountGroup(accountGroup).checkValidAccountUpgrade(msg.sender, address(this), newImplementation);
     }
 }