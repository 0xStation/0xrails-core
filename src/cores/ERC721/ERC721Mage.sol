// SPDX-License-Identifier: UNLICENSED
pragma solidity ^0.8.13;

import {Address} from "openzeppelin-contracts/utils/Address.sol";

import {Mage} from "../../Mage.sol";
import {Ownable, OwnableInternal} from "../../access/ownable/Ownable.sol";
import {Access} from "../../access/Access.sol";
import {ERC721AUpgradeable} from "./ERC721AUpgradeable.sol";
import {ERC721} from "./ERC721.sol";
import {ERC721Internal} from "./ERC721Internal.sol";
import {TokenMetadata} from "../TokenMetadata/TokenMetadata.sol";
import {TokenMetadataInternal} from "../TokenMetadata/TokenMetadataInternal.sol";
import {
    ITokenURIExtension, IContractURIExtension
} from "../../extension/examples/metadataRouter/IMetadataExtensions.sol";
import {Operations} from "../../lib/Operations.sol";
import {PermissionsStorage} from "../../access/permissions/PermissionsStorage.sol";
import {IERC721Mage} from "./interface/IERC721Mage.sol";
import {Initializable} from "../../lib/initializable/Initializable.sol";

/// @notice apply Mage pattern to ERC721 NFTs
/// @dev ERC721A chosen for only practical solution for large token supply allocations
<<<<<<< HEAD
contract ERC721Mage is Mage, Ownable, Initializable, ERC721AUpgradeable, IERC721Mage {
    // override starting tokenId exposed by 721A
    function _startTokenId() internal pure override returns (uint256) {
        return 1;
    }

=======
contract ERC721Mage is Mage, Ownable, Initializer, TokenMetadata, ERC721, IERC721Mage {
>>>>>>> 458b6945
    // owner stored explicitly
    function owner() public view override(Access, OwnableInternal) returns (address) {
        return OwnableInternal.owner();
    }

    /// @dev cannot call initialize within a proxy constructor, only post-deployment in a factory
    function initialize(address owner_, string calldata name_, string calldata symbol_, bytes calldata initData)
        external
        initializer
    {
        ERC721Internal._initialize();
        _setName(name_);
        _setSymbol(symbol_);
        if (initData.length > 0) {
            /// @dev if called within a constructor, self-delegatecall will not work because this address does not yet have
            /// bytecode implementing the init functions -> revert here with nicer error message
            if (address(this).code.length == 0) {
                revert CannotInitializeWhileConstructing();
            }
            // make msg.sender the owner to ensure they have all permissions for further initialization
            _transferOwnership(msg.sender);
            Address.functionDelegateCall(address(this), initData);
            // if sender and owner arg are different, transfer ownership to desired address
            if (msg.sender != owner_) {
                _transferOwnership(owner_);
            }
        } else {
            _transferOwnership(owner_);
        }
    }

<<<<<<< HEAD
    /// @dev Logic implementation contract disables `initialize()` from being called 
    /// to prevent privilege escalation and 'exploding kitten' attacks  
    constructor() {
        _disableInitializers();
=======
    // override starting tokenId exposed by ERC721A
    function _startTokenId() internal pure override returns (uint256) {
        return 1;
>>>>>>> 458b6945
    }

    /*==============
        METADATA
    ==============*/

    function supportsInterface(bytes4 interfaceId) public view override(Mage, ERC721) returns (bool) {
        return Mage.supportsInterface(interfaceId) || ERC721.supportsInterface(interfaceId);
    }

    function name() public view override(ERC721, TokenMetadataInternal) returns (string memory) {
        return TokenMetadataInternal.name();
    }

    function symbol() public view override(ERC721, TokenMetadataInternal) returns (string memory) {
        return TokenMetadataInternal.symbol();
    }

    // must override ERC721A implementation
    function tokenURI(uint256 tokenId) public view override returns (string memory) {
        // to avoid clashing selectors, use standardized `ext_` prefix
        return ITokenURIExtension(address(this)).ext_tokenURI(tokenId);
    }

    // include contractURI as modern standard for NFTs
    function contractURI() public view override returns (string memory) {
        // to avoid clashing selectors, use standardized `ext_` prefix
        return IContractURIExtension(address(this)).ext_contractURI();
    }

    function _checkCanUpdateTokenMetadata() internal view override {
        _checkPermission(Operations.METADATA, msg.sender);
    }

    /*=============
        SETTERS
    =============*/

    function mintTo(address recipient, uint256 quantity) external onlyPermission(Operations.MINT) {
        _safeMint(recipient, quantity);
    }

    function burn(uint256 tokenId) external {
        if (msg.sender != ownerOf(tokenId)) {
            _checkPermission(Operations.BURN, msg.sender);
        }
        _burn(tokenId);
    }

    /*===========
        GUARD
    ===========*/

    function _beforeTokenTransfers(address from, address to, uint256 startTokenId, uint256 quantity)
        internal
        view
        override
        returns (address guard, bytes memory beforeCheckData)
    {
        bytes8 operation;
        if (from == address(0)) {
            operation = Operations.MINT;
        } else if (to == address(0)) {
            operation = Operations.BURN;
        } else {
            operation = Operations.TRANSFER;
        }
        bytes memory data = abi.encode(msg.sender, from, to, startTokenId, quantity);

        return checkGuardBefore(operation, data);
    }

    function _afterTokenTransfers(address guard, bytes memory checkBeforeData) internal view override {
        checkGuardAfter(guard, checkBeforeData, ""); // no execution data
    }
}<|MERGE_RESOLUTION|>--- conflicted
+++ resolved
@@ -21,16 +21,7 @@
 
 /// @notice apply Mage pattern to ERC721 NFTs
 /// @dev ERC721A chosen for only practical solution for large token supply allocations
-<<<<<<< HEAD
-contract ERC721Mage is Mage, Ownable, Initializable, ERC721AUpgradeable, IERC721Mage {
-    // override starting tokenId exposed by 721A
-    function _startTokenId() internal pure override returns (uint256) {
-        return 1;
-    }
-
-=======
-contract ERC721Mage is Mage, Ownable, Initializer, TokenMetadata, ERC721, IERC721Mage {
->>>>>>> 458b6945
+contract ERC721Mage is Mage, Ownable, Initializable, TokenMetadata, ERC721, IERC721Mage {
     // owner stored explicitly
     function owner() public view override(Access, OwnableInternal) returns (address) {
         return OwnableInternal.owner();
@@ -62,16 +53,15 @@
         }
     }
 
-<<<<<<< HEAD
     /// @dev Logic implementation contract disables `initialize()` from being called 
     /// to prevent privilege escalation and 'exploding kitten' attacks  
     constructor() {
         _disableInitializers();
-=======
+    }
+
     // override starting tokenId exposed by ERC721A
     function _startTokenId() internal pure override returns (uint256) {
         return 1;
->>>>>>> 458b6945
     }
 
     /*==============
